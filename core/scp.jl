#= Data structures and methods common across SCP algorithms.

Sequential convex programming algorithms for trajectory optimization.
Copyright (C) 2021 Autonomous Controls Laboratory (University of Washington),
                   and Autonomous Systems Laboratory (Stanford University)

This program is free software: you can redistribute it and/or modify it under
the terms of the GNU General Public License as published by the Free Software
Foundation, either version 3 of the License, or (at your option) any later
version.

This program is distributed in the hope that it will be useful, but WITHOUT ANY
WARRANTY; without even the implied warranty of MERCHANTABILITY or FITNESS FOR A
PARTICULAR PURPOSE.  See the GNU General Public License for more details.

You should have received a copy of the GNU General Public License along with
this program.  If not, see <https://www.gnu.org/licenses/>. =#

using Printf

include("../utils/types.jl")
include("../utils/helper.jl")
include("problem.jl")

# :::::::::::::::::::::::::::::::::::::::::::::::::::::::::::::::::::::::::::::
# :: Abstract types :::::::::::::::::::::::::::::::::::::::::::::::::::::::::::
# :::::::::::::::::::::::::::::::::::::::::::::::::::::::::::::::::::::::::::::

abstract type SCPParameters end
abstract type SCPSubproblem end
abstract type SCPSubproblemSolution end

# :::::::::::::::::::::::::::::::::::::::::::::::::::::::::::::::::::::::::::::
# :: Data structures ::::::::::::::::::::::::::::::::::::::::::::::::::::::::::
# :::::::::::::::::::::::::::::::::::::::::::::::::::::::::::::::::::::::::::::

""" Variable scaling parameters.

Holds the SCP subproblem internal scaling parameters, which makes the numerical
optimization subproblems better conditioned.
"""
struct SCPScaling
    Sx::T_RealMatrix  # State scaling coefficient matrix
    cx::T_RealVector  # State scaling offset vector
    Su::T_RealMatrix  # Input scaling coefficient matrix
    cu::T_RealVector  # Input scaling offset vector
    Sp::T_RealMatrix  # Parameter scaling coefficient matrix
    cp::T_RealVector  # Parameter scaling offset matrix
    iSx::T_RealMatrix # Inverse of state scaling matrix
    iSu::T_RealMatrix # Inverse of input scaling matrix
    iSp::T_RealMatrix # Inverse of parameter scaling coefficient matrix
end

""" Indexing arrays for convenient access during dynamics discretization.

Container of indices useful for extracting variables from the propagation
vector during the linearized dynamics discretization process.
"""
struct SCPDiscretizationIndices
    x::T_IntRange  # Indices for state
    A::T_IntRange  # Indices for A matrix
    Bm::T_IntRange # Indices for B_{-} matrix
    Bp::T_IntRange # Indices for B_{+} matrix
    F::T_IntRange  # Indices for S matrix
    r::T_IntRange  # Indices for r vector
    E::T_IntRange  # Indices for E matrix
    length::T_Int  # Propagation vector total length
end

"""" Common constant terms used throughout the algorithm."""
struct SCPCommon
    # >> Discrete-time grid <<
    Δt::T_Real           # Discrete time step
    t_grid::T_RealVector # Grid of scaled timed on the [0,1] interval
    E::T_RealMatrix      # Continuous-time matrix for dynamics virtual control
    scale::SCPScaling    # Variable scaling
    id::SCPDiscretizationIndices # Convenience indices during propagation
    table::T_Table       # Iteration info table (printout to REPL)
end

""" Structure which contains all the necessary information to run SCP."""
struct SCPProblem{T<:SCPParameters}
    pars::T                 # Algorithm parameters
    traj::TrajectoryProblem # The underlying trajectory problem
    common::SCPCommon       # Common precomputed terms

    """"
        SCPProblem(pars, traj, common)

    Basic constructor.

    # Arguments
    - See the above comments.

    # Returns
    - `pbm`: the SCP problem definition structure.
    """
    function SCPProblem(pars::T,
                        traj::TrajectoryProblem,
                        common::SCPCommon)::SCPProblem where {T<:SCPParameters}
        if !(traj.nx>=1 && traj.nu >=1)
            msg = string("ERROR: the current implementation only supports",
                         " problems with at least 1 state and 1 control.")
            err = SCPError(0, SCP_BAD_PROBLEM, msg)
            throw(err)
        end

        traj.scp = pars # Associate SCP parameters with the problem

        pbm = new{typeof(pars)}(pars, traj, common)

        return pbm
    end
end

""" Overall trajectory solution.

Structure which holds the trajectory solution that the SCP algorithm returns.
"""
struct SCPSolution
    # >> Properties <<
    status::T_String  # Solution status (success? failure?)
    algo::T_String    # Which algorithm was used to obtain this solution
    iterations::T_Int # Number of SCP iterations that occurred
    cost::T_Real      # The original convex cost function
    # >> Discrete-time trajectory <<
    td::T_RealVector  # Discrete times
    xd::T_RealMatrix  # States
    ud::T_RealMatrix  # Inputs
    p::T_RealVector   # Parameter vector
    # >> Continuous-time trajectory <<
    xc::Union{T_ContinuousTimeTrajectory, Missing} # States
    uc::Union{T_ContinuousTimeTrajectory, Missing} # Inputs
end

"""" SCP iteration history data."""
struct SCPHistory{T<:SCPSubproblem}
    subproblems::Vector{T} # Subproblems
end

# :::::::::::::::::::::::::::::::::::::::::::::::::::::::::::::::::::::::::::::
# :: Constructors :::::::::::::::::::::::::::::::::::::::::::::::::::::::::::::
# :::::::::::::::::::::::::::::::::::::::::::::::::::::::::::::::::::::::::::::

"""
    SCPDiscretizationIndices(traj, E)

Indexing arrays from problem definition.

# Arguments
- `traj`: the trajectory problem definition.
- `E`: the dynamics virtual control coefficient matrix.

# Returns
- `idcs`: the indexing array structure.
"""
function SCPDiscretizationIndices(
    traj::TrajectoryProblem,
    E::T_RealMatrix)::SCPDiscretizationIndices

    nx = traj.nx
    nu = traj.nu
    np = traj.np
    id_x  = (1:nx)
    id_A  = id_x[end].+(1:nx*nx)
    id_Bm = id_A[end].+(1:nx*nu)
    id_Bp = id_Bm[end].+(1:nx*nu)
    id_S  = id_Bp[end].+(1:nx*np)
    id_r  = id_S[end].+(1:nx)
    id_E  = id_r[end].+(1:length(E))
    id_sz = length([id_x; id_A; id_Bm; id_Bp; id_S; id_r; id_E])
    idcs = SCPDiscretizationIndices(id_x, id_A, id_Bm, id_Bp, id_S,
                                    id_r, id_E, id_sz)

    return idcs
end

"""
    SCPProblem(pars, traj, table)

Construct the SCP problem definition. This internally also computes the scaling
matrices used to improve subproblem numerics.

# Arguments
- `pars`: GuSTO algorithm parameters.
- `traj`: the underlying trajectory optimization problem.
- `table`: the iteration progress table.

# Returns
- `pbm`: the problem structure ready for being solved by GuSTO.
"""
function SCPProblem(
    pars::T,
    traj::TrajectoryProblem,
    table::T_Table)::SCPProblem where {T<:SCPParameters}

    # Compute the common constant terms
<<<<<<< HEAD
    τ_grid = T_RealVector(LinRange(0.0, 1.0, pars.N))
    Δτ = τ_grid[2]-τ_grid[1]
    E = T_RealMatrix(I(traj.nx))
    scale = _scp__compute_scaling(pars, traj, τ_grid)
=======
    t_grid = T_RealVector(LinRange(0.0, 1.0, pars.N))
    Δt = t_grid[2]-t_grid[1]
    E = T_RealMatrix(I(traj.nx))
    scale = _scp__compute_scaling(pars, traj, t_grid)
>>>>>>> ed1e4701
    idcs = SCPDiscretizationIndices(traj, E)
    consts = SCPCommon(Δt, t_grid, E, scale, idcs, table)

    pbm = SCPProblem(pars, traj, consts)

    return pbm
end

<<<<<<< HEAD
""" Create the subproblem solution structure.

This calls the SCP algorithm-specific function, and also saves some general
properties of the solution.

Args:
* `spbm`: the subproblem structure.
=======
"""
    SCPSubproblemSolution!(spbm)

Create the subproblem solution structure. This calls the SCP algorithm-specific
function, and also saves some general properties of the solution.

# Arguments
- `spbm`: the subproblem structure.
>>>>>>> ed1e4701
"""
function SCPSubproblemSolution!(spbm::T)::Nothing where {T<:SCPSubproblem}
    # Save the solution
    # (this complicated-looking thing calls the constructor for the
    #  SCPSubproblemSolution child type)
    constructor = Meta.parse(string(typeof(spbm.ref)))
    spbm.sol = eval(Expr(:call, constructor, spbm))
<<<<<<< HEAD

    # Save common solution properties
    spbm.sol.status = termination_status(spbm.mdl)

    # Save statistics about the subproblem and its solution
    spbm.timing[:solve] = solve_time(spbm.mdl)
    spbm.timing[:discretize] = spbm.sol.dyn.timing
    spbm.nvar = num_variables(spbm.mdl)
    moi2sym = Dict("MathOptInterface.Zeros" => :zero,
                   "MathOptInterface.Nonpositives" => :nonpos,
                   "MathOptInterface.NormOneCone" => :l1,
                   "MathOptInterface.SecondOrderCone" => :soc,
                   "MathOptInterface.NormInfinityCone" => :linf,
                   "MathOptInterface.GeometricMeanCone" => :geom,
                   "MathOptInterface.ExponentialCone" => :exp)
    dim = (ref) -> MOI.dimension(moi_set(constraint_object(ref)))
    cons_types = list_of_constraint_types(spbm.mdl)
    for cons_type in cons_types
        function_type, set_type = cons_type
        key = moi2sym[string(set_type)]
        refs = all_constraints(spbm.mdl, function_type, set_type)
        if key in (:zero, :nonpos)
            spbm.ncons[key] = sum(dim(ref) for ref in refs)
        else
            spbm.ncons[key] = T_IntVector([dim(ref) for ref in refs])
        end
    end

    return nothing
end

#= Convert subproblem solution to a final trajectory solution.
=======
>>>>>>> ed1e4701

    # Save common solution properties
    spbm.sol.status = termination_status(spbm.mdl)

    # Save statistics about the subproblem and its solution
    spbm.timing[:solve] = solve_time(spbm.mdl)
    spbm.timing[:discretize] = spbm.sol.dyn.timing
    spbm.nvar = num_variables(spbm.mdl)
    moi2sym = Dict("MathOptInterface.Zeros" => :zero,
                   "MathOptInterface.Nonpositives" => :nonpos,
                   "MathOptInterface.NormOneCone" => :l1,
                   "MathOptInterface.SecondOrderCone" => :soc,
                   "MathOptInterface.NormInfinityCone" => :linf,
                   "MathOptInterface.GeometricMeanCone" => :geom,
                   "MathOptInterface.ExponentialCone" => :exp)
    dim = (ref) -> MOI.dimension(moi_set(constraint_object(ref)))
    cons_types = list_of_constraint_types(spbm.mdl)
    for cons_type in cons_types
        function_type, set_type = cons_type
        key = moi2sym[string(set_type)]
        refs = all_constraints(spbm.mdl, function_type, set_type)
        if key in (:zero, :nonpos)
            spbm.ncons[key] = sum(dim(ref) for ref in refs)
        else
            spbm.ncons[key] = T_IntVector([dim(ref) for ref in refs])
        end
    end

    return nothing
end

"""
    SCPSolution(history)

Convert subproblem solution to a final trajectory solution. This is what the
SCP algorithm returns in the end to the user.

# Arguments
- `history`: SCP iteration history.
- `scp_algo`: name of the SCP algorithm used.

# Returns
- `sol`: the trajectory solution.
"""
function SCPSolution(history::SCPHistory)::SCPSolution

    # Get the solution
    last_spbm = history.subproblems[end]
    last_sol = last_spbm.sol

    # Extract relevant parameters
    num_iters = last_spbm.iter
    pbm = last_spbm.def
    N = pbm.pars.N
    Nsub = pbm.pars.Nsub
    nx = pbm.traj.nx
    nu = pbm.traj.nu
    np = pbm.traj.np
    td = pbm.common.t_grid
    algo = last_spbm.algo

    if _scp__unsafe_solution(last_sol)
        # SCP failed :(
        status = @sprintf "%s (%s)" SCP_FAILED last_sol.status
        xd = T_RealMatrix(undef, size(last_sol.xd))
        ud = T_RealMatrix(undef, size(last_sol.ud))
        p = T_RealVector(undef, size(last_sol.p))
        xc = missing
        uc = missing
        cost = Inf
    else
        # SCP solved the problem!
        status = @sprintf "%s" SCP_SOLVED

        xd = last_sol.xd
        ud = last_sol.ud
        p = last_sol.p

        # >> Continuos-time trajectory <<
        # Since within-interval integration using Nsub points worked, using
        # twice as many this time around seems like a good heuristic
        Nc = 2*Nsub*(N-1)
        tc = T_RealVector(LinRange(0.0, 1.0, Nc))
        uc = T_ContinuousTimeTrajectory(td, ud, :linear)
        F = (t, x) -> pbm.traj.f(x, sample(uc, t), p)
        xc_vals = rk4(F, @first(last_sol.xd), tc; full=true,
                      actions=pbm.traj.integ_actions)
        xc = T_ContinuousTimeTrajectory(tc, xc_vals, :linear)

        cost = last_sol.J_aug
    end

    sol = SCPSolution(status, algo, num_iters, cost, td, xd, ud, p, xc, uc)

    return sol
end

"""
    SCPHistory()

Empty history.

# Returns
- `history`: history with no entries.
"""
function SCPHistory()::SCPHistory
    subproblems = Vector{SCPSubproblem}(undef, 0)
    history = SCPHistory(subproblems)
    return history
end

# :::::::::::::::::::::::::::::::::::::::::::::::::::::::::::::::::::::::::::::
# :: Private methods ::::::::::::::::::::::::::::::::::::::::::::::::::::::::::
# :::::::::::::::::::::::::::::::::::::::::::::::::::::::::::::::::::::::::::::

"""
    _scp__compute_scaling(pars, traj, t)

<<<<<<< HEAD
Args:
    pars: the SCP algorithm parameters.
    traj: the trajectory problem definition.
    τ_grid: normalized discrete-time grid.
=======
Compute the scaling matrices given the problem definition.
>>>>>>> ed1e4701

# Arguments
- `pars`: the SCP algorithm parameters.
- `traj`: the trajectory problem definition.
- `t`: normalized discrete-time grid.

# Returns
- `scale`: the scaling structure.
"""
function _scp__compute_scaling(
    pars::T,
    traj::TrajectoryProblem,
<<<<<<< HEAD
    τ_grid::T_RealVector)::SCPScaling where {T<:SCPParameters}
=======
    t::T_RealVector)::SCPScaling where {T<:SCPParameters}
>>>>>>> ed1e4701

    # Parameters
    nx = traj.nx
    nu = traj.nu
    np = traj.np
    solver = pars.solver
    solver_opts = pars.solver_opts
    zero_intvl_tol = sqrt(eps())

    # Map varaibles to these scaled intervals
    intrvl_x = [0.0; 1.0]
    intrvl_u = [0.0; 1.0]
    intrvl_p = [0.0; 1.0]

    # >> Compute physical variable bounding boxes <<

    x_bbox = fill(1.0, nx, 2)
    u_bbox = fill(1.0, nu, 2)
    p_bbox = fill(1.0, np, 2)
    x_bbox[:, 1] .= 0.0
    u_bbox[:, 1] .= 0.0
    p_bbox[:, 1] .= 0.0

    defs = [Dict(:dim => nx,
                 :set => traj.X,
                 :setcall => (t, k, x, u, p) -> traj.X(t, k, x, p),
                 :bbox => x_bbox,
                 :advice => :xrg,
                 :cost => (x, u, p, i) -> x[i]),
            Dict(:dim => nu,
                 :set => traj.U,
                 :setcall => (t, k, x, u, p) -> traj.U(t, k, u, p),
                 :bbox => u_bbox,
                 :advice => :urg,
                 :cost => (x, u, p, i) -> u[i]),
            Dict(:dim => np,
                 :set => traj.X,
                 :setcall => (t, k, x, u, p) -> traj.X(t, k, x, p),
                 :bbox => p_bbox,
                 :advice => :prg,
                 :cost => (x, u, p, i) -> p[i]),
            Dict(:dim => np,
                 :set => traj.U,
                 :setcall => (t, k, x, u, p) -> traj.U(t, k, u, p),
                 :bbox => p_bbox,
                 :advice => :prg,
                 :cost => (x, u, p, i) -> p[i])]

    for def in defs
        for j = 1:2 # 1:min, 2:max
            for i = 1:def[:dim]
                if !isnothing(getfield(traj, def[:advice])[i])
                    # Take user scaling advice
                    def[:bbox][i, j] = getfield(traj, def[:advice])[i][j]
                else
                    # Initialize JuMP model
                    mdl = Model()
                    set_optimizer(mdl, solver.Optimizer)
                    for (key,val) in solver_opts
                        set_optimizer_attribute(mdl, key, val)
                    end
                    # Variables
                    x = @variable(mdl, [1:nx])
                    u = @variable(mdl, [1:nu])
                    p = @variable(mdl, [1:np])
                    # Constraints
                    if !isnothing(def[:set])
<<<<<<< HEAD
                        for τ in τ_grid
                            add_conic_constraints!(mdl, def[:set](τ, var))
=======
                        for k = 1:length(t)
                            add_conic_constraints!(
                                mdl, def[:setcall](@k(t), k, x, u, p))
>>>>>>> ed1e4701
                        end
                    end
                    # Cost
                    set_objective_function(mdl, def[:cost](x, u, p, i))
                    set_objective_sense(mdl, (j==1) ? MOI.MIN_SENSE :
                                        MOI.MAX_SENSE)
                    # Solve
                    optimize!(mdl)
                    # Record the solution
                    status = termination_status(mdl)
                    if (status==MOI.OPTIMAL || status==MOI.ALMOST_OPTIMAL)
                        # Nominal case
                        def[:bbox][i, j] = objective_value(mdl)
                    elseif !(status == MOI.DUAL_INFEASIBLE ||
                             status == MOI.NUMERICAL_ERROR)
                        msg = "Solver failed during variable scaling (%s)"
                        err = SCPError(0, SCP_SCALING_FAILED,
                                       @eval @sprintf($msg, $status))
                        throw(err)
                    end
                end
            end
        end
    end

    # >> Compute scaling matrices and offset vectors <<
    wdth_x = intrvl_x[2]-intrvl_x[1]
    wdth_u = intrvl_u[2]-intrvl_u[1]
    wdth_p = intrvl_p[2]-intrvl_p[1]

    # State scaling terms
    x_min, x_max = x_bbox[:, 1], x_bbox[:, 2]
    diag_Sx = (x_max-x_min)/wdth_x
    diag_Sx[diag_Sx .< zero_intvl_tol] .= 1.0
    Sx = Diagonal(diag_Sx)
    iSx = inv(Sx)
    cx = x_min-diag_Sx*intrvl_x[1]

    # Input scaling terms
    u_min, u_max = u_bbox[:, 1], u_bbox[:, 2]
    diag_Su = (u_max-u_min)/wdth_u
    diag_Su[diag_Su .< zero_intvl_tol] .= 1.0
    Su = Diagonal(diag_Su)
    iSu = inv(Su)
    cu = u_min-diag_Su*intrvl_u[1]

    # Parameter scaling terms
    p_min, p_max = p_bbox[:, 1], p_bbox[:, 2]
    diag_Sp = (p_max-p_min)/wdth_p
    diag_Sp[diag_Sp .< zero_intvl_tol] .= 1.0
    Sp = Diagonal(diag_Sp)
    iSp = inv(Sp)
    cp = p_min-diag_Sp*intrvl_p[1]

    scale = SCPScaling(Sx, cx, Su, cu, Sp, cp, iSx, iSu, iSp)

    return scale
end

"""
    _scp__derivs(t, V, k, pbm, ref)

Compute concatenanted time derivative vector for dynamics discretization.

# Arguments
- `t`: the time.
- `V`: the current concatenated vector.
- `k`: the discrete time grid interval.
- `pbm`: the SCP problem definition.
- `ref`: the reference trajectory.

# Returns
- `dVdt`: the time derivative of V.
"""
function _scp__derivs(t::T_Real,
                      V::T_RealVector,
                      k::T_Int,
                      pbm::SCPProblem,
                      ref::T)::T_RealVector where {
                          T<:SCPSubproblemSolution}
    # Parameters
    nx = pbm.traj.nx
    N = pbm.pars.N
    t_span = @k(pbm.common.t_grid, k, k+1)

    # Get current values
    idcs = pbm.common.id
    x = V[idcs.x]
    u = linterp(t, @k(ref.ud, k, k+1), t_span)
    p = ref.p
    Phi = reshape(V[idcs.A], (nx, nx))
    σ_m = (t_span[2]-t)/(t_span[2]-t_span[1])
    σ_p = (t-t_span[1])/(t_span[2]-t_span[1])

    # Compute the state time derivative and local linearization
    f = pbm.traj.f(x, u, p)
    A = pbm.traj.A(x, u, p)
    B = pbm.traj.B(x, u, p)
    F = pbm.traj.F(x, u, p)
    B_m = σ_m*B
    B_p = σ_p*B
    r = f-A*x-B*u-F*p
    E = pbm.common.E

    # Compute the running derivatives for the discrete-time state update
    # matrices
    iPhi = Phi\I(nx)
    dPhidt = A*Phi
    dBmdt = iPhi*B_m
    dBpdt = iPhi*B_p
    dFdt = iPhi*F
    drdt = iPhi*r
    dEdt = iPhi*E

    dVdt = [f; vec(dPhidt); vec(dBmdt); vec(dBpdt);
            vec(dFdt); drdt; vec(dEdt)]

    return dVdt
end

"""
    _scp__discretize!(ref, pbm)

Discrete linear time varying dynamics computation. Compute the discrete-time
update matrices for the linearized dynamics about a reference trajectory. As a
byproduct, this calculates the defects needed for the trust region update.

# Arguments
- `ref`: reference solution about which to discretize.
- `pbm`: the SCP problem definition.
"""
function _scp__discretize!(
    ref::T, pbm::SCPProblem)::Nothing where {T<:SCPSubproblemSolution}

    ref.dyn.timing = time_ns()

    # Parameters
    traj = pbm.traj
    nx = traj.nx
    nu = traj.nu
    np = traj.np
    N = pbm.pars.N
    Nsub = pbm.pars.Nsub
    t = pbm.common.t_grid
    sz_E = size(pbm.common.E)
    iSx = pbm.common.scale.iSx

    # Initialization
    idcs = pbm.common.id
    V0 = zeros(idcs.length)
    V0[idcs.A] = vec(I(nx))
    ref.feas = true

    # Propagate individually over each discrete-time interval
    for k = 1:N-1
        # Reset the state initial condition
        V0[idcs.x] = @k(ref.xd)

        # Integrate
        f = (t, V) -> _scp__derivs(t, V, k, pbm, ref)
        t_subgrid = T_RealVector(LinRange(@k(t), @kp1(t), Nsub))
        V = rk4(f, V0, t_subgrid; actions=traj.integ_actions)

        # Get the raw RK4 results
        xV = V[idcs.x]
        AV = V[idcs.A]
        BmV = V[idcs.Bm]
        BpV = V[idcs.Bp]
        FV = V[idcs.F]
        rV = V[idcs.r]
        EV = V[idcs.E]

        # Extract the discrete-time update matrices for this time interval
	A_k = reshape(AV, (nx, nx))
        Bm_k = A_k*reshape(BmV, (nx, nu))
        Bp_k = A_k*reshape(BpV, (nx, nu))
        F_k = A_k*reshape(FV, (nx, np))
        r_k = A_k*rV
        E_k = A_k*reshape(EV, sz_E)

        # Save the discrete-time update matrices
        @k(ref.dyn.A) = A_k
        @k(ref.dyn.Bm) = Bm_k
        @k(ref.dyn.Bp) = Bp_k
        @k(ref.dyn.F) = F_k
        @k(ref.dyn.r) = r_k
        @k(ref.dyn.E) = E_k

        # Take this opportunity to comput the defect, which will be needed
        # later for the trust region update
        x_next = @kp1(ref.xd)
        @k(ref.defect) = x_next-xV
        if norm(iSx*@k(ref.defect), Inf) > pbm.pars.feas_tol
            ref.feas = false
        end

    end

    ref.dyn.timing = (time_ns()-ref.dyn.timing)/1e9

    return nothing
end

"""
    _scp__add_dynamics!(spbm)

Add dynamics constraints to the problem.

# Arguments
- `spbm`: the subproblem definition.
"""
function _scp__add_dynamics!(
    spbm::T)::Nothing where {T<:SCPSubproblem}

    # Variables and parameters
    N = spbm.def.pars.N
    x = spbm.x
    u = spbm.u
    p = spbm.p
    vd = spbm.vd

    # Add dynamics constraint to optimization model
    acc! = add_conic_constraint!
    Cone = T_ConvexConeConstraint
    for k = 1:N-1
        xk, xkp1, uk, ukp1, vdk = @k(x), @kp1(x), @k(u), @kp1(u), @k(vd)
        A = @k(spbm.ref.dyn.A)
        Bm = @k(spbm.ref.dyn.Bm)
        Bp = @k(spbm.ref.dyn.Bp)
        F = @k(spbm.ref.dyn.F)
        r = @k(spbm.ref.dyn.r)
        E = @k(spbm.ref.dyn.E)
        acc!(spbm.mdl, Cone(xkp1-(A*xk+Bm*uk+Bp*ukp1+F*p+r+E*vdk), :zero))
    end

    return nothing
end

"""
    _scp__add_convex_state_constraints!(spbm)

Add convex state constraints.

# Arguments
- `spbm`: the subproblem definition.
"""
function _scp__add_convex_state_constraints!(
    spbm::T)::Nothing where {T<:SCPSubproblem}

    # Variables and parameters
    N = spbm.def.pars.N
    traj_pbm = spbm.def.traj
<<<<<<< HEAD
    τ = spbm.def.common.τ_grid
=======
    t = spbm.def.common.t_grid
>>>>>>> ed1e4701
    x = spbm.x
    p = spbm.p

    if !isnothing(traj_pbm.X)
        for k = 1:N
<<<<<<< HEAD
            xk_in_X = traj_pbm.X(@k(τ), @k(x))
=======
            xk_in_X = traj_pbm.X(@k(t), k, @k(x), p)
>>>>>>> ed1e4701
            correct_type = typeof(xk_in_X)<:(
                Vector{T} where {T<:T_ConvexConeConstraint})
            if !correct_type
                msg = string("ERROR: input constraint must be in conic form.")
                err = SCPError(k, SCP_BAD_ARGUMENT, msg)
                throw(err)
            end
            add_conic_constraints!(spbm.mdl, xk_in_X)
        end
    end

    return nothing
end

"""
    _scp__add_convex_input_constraints!(spbm)

Add convex input constraints.

# Arguments
- `spbm`: the subproblem definition.
"""
function _scp__add_convex_input_constraints!(
    spbm::T)::Nothing where {T<:SCPSubproblem}

    # Variables and parameters
    N = spbm.def.pars.N
    traj_pbm = spbm.def.traj
<<<<<<< HEAD
    τ = spbm.def.common.τ_grid
=======
    t = spbm.def.common.t_grid
>>>>>>> ed1e4701
    u = spbm.u
    p = spbm.p

    if !isnothing(traj_pbm.U)
        for k = 1:N
<<<<<<< HEAD
            uk_in_U = traj_pbm.U(@k(τ), @k(u))
=======
            uk_in_U = traj_pbm.U(@k(t), k, @k(u), p)
>>>>>>> ed1e4701
            correct_type = typeof(uk_in_U)<:(
                Vector{T} where {T<:T_ConvexConeConstraint})
            if !correct_type
                msg = string("ERROR: input constraint must be in conic form.")
                err = SCPError(k, SCP_BAD_ARGUMENT, msg)
                throw(err)
            end
            add_conic_constraints!(spbm.mdl, uk_in_U)
        end
    end

    return nothing
end

"""
    _scp__add_nonconvex_constraints!(spbm)

Add non-convex state, input, and parameter constraints.

# Arguments
- `spbm`: the subproblem definition.
"""
function _scp__add_nonconvex_constraints!(
    spbm::T)::Nothing where {T<:SCPSubproblem}

    # Variables and parameters
    N = spbm.def.pars.N
    traj_pbm = spbm.def.traj
    t = spbm.def.common.t_grid
    nx = traj_pbm.nx
    nu = traj_pbm.nu
    np = traj_pbm.np
    xb = spbm.ref.xd
    ub = spbm.ref.ud
    pb = spbm.ref.p
    x = spbm.x
    u = spbm.u
    p = spbm.p

    # Problem-specific convex constraints
    acc! = add_conic_constraint!
    Cone = T_ConvexConeConstraint
    for k = 1:N
        if !isnothing(traj_pbm.s)
            tkxup = (@k(t), k, @k(xb), @k(ub), pb)
            s = traj_pbm.s(tkxup...)
            ns = length(s)
            C = !isnothing(traj_pbm.C) ? traj_pbm.C(tkxup...) : zeros(ns, nx)
            D = !isnothing(traj_pbm.D) ? traj_pbm.D(tkxup...) : zeros(ns, nu)
            G = !isnothing(traj_pbm.G) ? traj_pbm.G(tkxup...) : zeros(ns, np)
            r = s-C*@k(xb)-D*@k(ub)-G*pb
            lhs = C*@k(x)+D*@k(u)+G*p+r

            if k==1
                spbm.vs = @variable(spbm.mdl, [1:ns, 1:N], base_name="vs")
            end

            acc!(spbm.mdl, Cone(lhs-@k(spbm.vs), :nonpos))
        else
            spbm.vs = @variable(spbm.mdl, [1:0, 1:N], base_name="vs")
            break
        end
    end

    return nothing
end

"""
    _scp__original_cost(x, u, p, pbm)

Compute the original problem cost function.

# Arguments
- `x`: the discrete-time state trajectory.
- `u`: the discrete-time input trajectory.
- `p`: the parameter vector.
- `pbm`: the SCP problem definition.

# Returns
- `cost`: the original cost.
"""
function _scp__original_cost(
    x::T_OptiVarMatrix,
    u::T_OptiVarMatrix,
    p::T_OptiVarVector,
    pbm::SCPProblem)::T_Objective

    # Parameters
    N = pbm.pars.N
    t = pbm.common.t_grid
    traj_pbm = pbm.traj

    # Terminal cost
    xf = @last(x)
    J_term = isnothing(pbm.traj.φ) ? 0.0 : pbm.traj.φ(xf, p)

    # Integrated running cost
    J_run = Vector{T_Objective}(undef, N)
    for k = 1:N
        @k(J_run) = isnothing(pbm.traj.Γ) ? 0.0 : pbm.traj.Γ(@k(x), @k(u), p)
    end
    integ_J_run = trapz(J_run, t)

    cost = J_term+integ_J_run

    return cost
end

"""
    _scp__add_bcs!(spbm[; relaxed])

Add boundary condition constraints to the problem.

# Arguments
- `spbm`: the subproblem definition.

# Keywords
- `relaxed`: (optional) if true then relax equalities with a virtual control,
  else impose the linearized boundary conditions exactly.
"""
function _scp__add_bcs!(
    spbm::T; relaxed::T_Bool=true)::Nothing where {T<:SCPSubproblem}

    # Variables and parameters
    traj = spbm.def.traj
    nx = traj.nx
    np = traj.np
    x0 = @first(spbm.x)
    xb0 = @first(spbm.ref.xd)
    xf = @last(spbm.x)
    xbf = @last(spbm.ref.xd)
    p = spbm.p
    pb = spbm.ref.p

    # Initial condition
    acc! = add_conic_constraint!
    Cone = T_ConvexConeConstraint
    if !isnothing(traj.gic)
        gic = traj.gic(xb0, pb)
        nic = length(gic)
        H0 = !isnothing(traj.H0) ? traj.H0(xb0, pb) : zeros(nic, nx)
        K0 = !isnothing(traj.K0) ? traj.K0(xb0, pb) : zeros(nic, np)
        ℓ0 = gic-H0*xb0-K0*pb
        lhs = H0*x0+K0*p+ℓ0
        if relaxed
            spbm.vic = @variable(spbm.mdl, [1:nic], base_name="vic")
            acc!(spbm.mdl, Cone(lhs+spbm.vic, :zero))
        else
            acc!(spbm.mdl, Cone(lhs, :zero))
        end
    elseif relaxed
        spbm.vic = @variable(spbm.mdl, [1:0], base_name="vic")
    end

    # Terminal condition
    if !isnothing(traj.gtc)
        gtc = traj.gtc(xbf, pb)
        ntc = length(gtc)
        Hf = !isnothing(traj.Hf) ? traj.Hf(xbf, pb) : zeros(ntc, nx)
        Kf = !isnothing(traj.Kf) ? traj.Kf(xbf, pb) : zeros(ntc, np)
        ℓf = gtc-Hf*xbf-Kf*pb
        lhs = Hf*xf+Kf*p+ℓf
        if relaxed
            spbm.vtc = @variable(spbm.mdl, [1:ntc], base_name="vtc")
            acc!(spbm.mdl, Cone(lhs+spbm.vtc, :zero))
        else
            acc!(spbm.mdl, Cone(lhs, :zero))
        end
    elseif relaxed
        spbm.vtc = @variable(spbm.mdl, [1:0], base_name="vtc")
    end

    return nothing
end

"""
    _scp__solution_deviation(spbm)

Compute the deviation of subproblem solution from the reference. It is assumed
that the function received a solved subproblem.

# Arguments
- `spbm`: the subproblem structure.

# Returns
- `deviation`: a measure of deviation of `spbm.sol` from `spbm.ref`.
"""
function _scp__solution_deviation(spbm::T)::T_Real where {T<:SCPSubproblem}
    # Extract values
    pbm = spbm.def
    N = pbm.pars.N
    q = pbm.pars.q_exit
    scale = pbm.common.scale
    ref = spbm.ref
    sol = spbm.sol
    xh = scale.iSx*(sol.xd.-scale.cx)
    ph = scale.iSp*(sol.p-scale.cp)
    xh_ref = scale.iSx*(spbm.ref.xd.-scale.cx)
    ph_ref = scale.iSp*(spbm.ref.p-scale.cp)

    # Compute deviation
    dp = norm(ph-ph_ref, q)
    dx = 0.0
    for k = 1:N
        dx = max(dx, norm(@k(xh)-@k(xh_ref), q))
    end
    deviation = dp+dx

    return deviation
end

"""
    _scp__solve_subproblem!(spbm)

Solve the SCP method's convex subproblem via numerical optimization.

# Arguments
- `spbm`: the subproblem structure.
"""
function _scp__solve_subproblem!(spbm::T)::Nothing where {T<:SCPSubproblem}
    # Optimize
    optimize!(spbm.mdl)

    # Save the solution
    SCPSubproblemSolution!(spbm)

    return nothing
end

"""
    _scp__unsafe_solution(sol)

Check if the subproblem optimization had issues. A solution is judged unsafe if
the numerical optimizer exit code indicates that there were serious problems in
solving the subproblem.

# Arguments
- `sol`: the subproblem or directly its solution.

# Returns
- `unsafe`: true if the subproblem solution process "failed".
"""
function _scp__unsafe_solution(sol::Union{T, V})::T_Bool where {
    T<:SCPSubproblemSolution, V<:SCPSubproblem}

    # If the parent subproblem passed in, then get its solution
    if typeof(sol) <: SCPSubproblem
        sol = sol.sol
    end

    if !sol.unsafe
        safe = sol.status==MOI.OPTIMAL || sol.status==MOI.ALMOST_OPTIMAL
        sol.unsafe = !safe
    end

    return sol.unsafe
end

<<<<<<< HEAD
""" Compute solution time overhead introduced by the surrounding code.

Args:
* `spbm`: the subproblem structure.
=======
"""
    _scp__overhead!(spbm)

Compute solution time overhead introduced by the surrounding code.

# Arguments
- `spbm`: the subproblem structure.
>>>>>>> ed1e4701
"""
function _scp__overhead!(spbm::T)::Nothing where {T<:SCPSubproblem}
    useful_time = (spbm.timing[:discretize]+spbm.timing[:formulate]+
                   spbm.timing[:solve])
    spbm.timing[:total] = (time_ns()-spbm.timing[:total])/1e9
    spbm.timing[:overhead] = spbm.timing[:total]-useful_time
    return nothing
end

<<<<<<< HEAD
#= Add subproblem to SCP history.
=======
"""
    _scp__save!(hist, spbm)

Add subproblem to SCP history.
>>>>>>> ed1e4701

# Arguments
- `hist`: the history.
- `spbm`: subproblem structure.
"""
function _scp__save!(hist::SCPHistory,
                     spbm::T)::Nothing where {T<:SCPSubproblem}
    spbm.timing[:formulate] = (time_ns()-spbm.timing[:formulate])/1e9
    push!(hist.subproblems, spbm)
    return nothing
end<|MERGE_RESOLUTION|>--- conflicted
+++ resolved
@@ -195,17 +195,10 @@
     table::T_Table)::SCPProblem where {T<:SCPParameters}
 
     # Compute the common constant terms
-<<<<<<< HEAD
-    τ_grid = T_RealVector(LinRange(0.0, 1.0, pars.N))
-    Δτ = τ_grid[2]-τ_grid[1]
-    E = T_RealMatrix(I(traj.nx))
-    scale = _scp__compute_scaling(pars, traj, τ_grid)
-=======
     t_grid = T_RealVector(LinRange(0.0, 1.0, pars.N))
     Δt = t_grid[2]-t_grid[1]
     E = T_RealMatrix(I(traj.nx))
     scale = _scp__compute_scaling(pars, traj, t_grid)
->>>>>>> ed1e4701
     idcs = SCPDiscretizationIndices(traj, E)
     consts = SCPCommon(Δt, t_grid, E, scale, idcs, table)
 
@@ -214,15 +207,6 @@
     return pbm
 end
 
-<<<<<<< HEAD
-""" Create the subproblem solution structure.
-
-This calls the SCP algorithm-specific function, and also saves some general
-properties of the solution.
-
-Args:
-* `spbm`: the subproblem structure.
-=======
 """
     SCPSubproblemSolution!(spbm)
 
@@ -231,7 +215,6 @@
 
 # Arguments
 - `spbm`: the subproblem structure.
->>>>>>> ed1e4701
 """
 function SCPSubproblemSolution!(spbm::T)::Nothing where {T<:SCPSubproblem}
     # Save the solution
@@ -239,7 +222,6 @@
     #  SCPSubproblemSolution child type)
     constructor = Meta.parse(string(typeof(spbm.ref)))
     spbm.sol = eval(Expr(:call, constructor, spbm))
-<<<<<<< HEAD
 
     # Save common solution properties
     spbm.sol.status = termination_status(spbm.mdl)
@@ -271,40 +253,6 @@
     return nothing
 end
 
-#= Convert subproblem solution to a final trajectory solution.
-=======
->>>>>>> ed1e4701
-
-    # Save common solution properties
-    spbm.sol.status = termination_status(spbm.mdl)
-
-    # Save statistics about the subproblem and its solution
-    spbm.timing[:solve] = solve_time(spbm.mdl)
-    spbm.timing[:discretize] = spbm.sol.dyn.timing
-    spbm.nvar = num_variables(spbm.mdl)
-    moi2sym = Dict("MathOptInterface.Zeros" => :zero,
-                   "MathOptInterface.Nonpositives" => :nonpos,
-                   "MathOptInterface.NormOneCone" => :l1,
-                   "MathOptInterface.SecondOrderCone" => :soc,
-                   "MathOptInterface.NormInfinityCone" => :linf,
-                   "MathOptInterface.GeometricMeanCone" => :geom,
-                   "MathOptInterface.ExponentialCone" => :exp)
-    dim = (ref) -> MOI.dimension(moi_set(constraint_object(ref)))
-    cons_types = list_of_constraint_types(spbm.mdl)
-    for cons_type in cons_types
-        function_type, set_type = cons_type
-        key = moi2sym[string(set_type)]
-        refs = all_constraints(spbm.mdl, function_type, set_type)
-        if key in (:zero, :nonpos)
-            spbm.ncons[key] = sum(dim(ref) for ref in refs)
-        else
-            spbm.ncons[key] = T_IntVector([dim(ref) for ref in refs])
-        end
-    end
-
-    return nothing
-end
-
 """
     SCPSolution(history)
 
@@ -392,14 +340,7 @@
 """
     _scp__compute_scaling(pars, traj, t)
 
-<<<<<<< HEAD
-Args:
-    pars: the SCP algorithm parameters.
-    traj: the trajectory problem definition.
-    τ_grid: normalized discrete-time grid.
-=======
 Compute the scaling matrices given the problem definition.
->>>>>>> ed1e4701
 
 # Arguments
 - `pars`: the SCP algorithm parameters.
@@ -412,11 +353,7 @@
 function _scp__compute_scaling(
     pars::T,
     traj::TrajectoryProblem,
-<<<<<<< HEAD
-    τ_grid::T_RealVector)::SCPScaling where {T<:SCPParameters}
-=======
     t::T_RealVector)::SCPScaling where {T<:SCPParameters}
->>>>>>> ed1e4701
 
     # Parameters
     nx = traj.nx
@@ -484,14 +421,9 @@
                     p = @variable(mdl, [1:np])
                     # Constraints
                     if !isnothing(def[:set])
-<<<<<<< HEAD
-                        for τ in τ_grid
-                            add_conic_constraints!(mdl, def[:set](τ, var))
-=======
                         for k = 1:length(t)
                             add_conic_constraints!(
                                 mdl, def[:setcall](@k(t), k, x, u, p))
->>>>>>> ed1e4701
                         end
                     end
                     # Cost
@@ -744,21 +676,13 @@
     # Variables and parameters
     N = spbm.def.pars.N
     traj_pbm = spbm.def.traj
-<<<<<<< HEAD
-    τ = spbm.def.common.τ_grid
-=======
     t = spbm.def.common.t_grid
->>>>>>> ed1e4701
     x = spbm.x
     p = spbm.p
 
     if !isnothing(traj_pbm.X)
         for k = 1:N
-<<<<<<< HEAD
-            xk_in_X = traj_pbm.X(@k(τ), @k(x))
-=======
             xk_in_X = traj_pbm.X(@k(t), k, @k(x), p)
->>>>>>> ed1e4701
             correct_type = typeof(xk_in_X)<:(
                 Vector{T} where {T<:T_ConvexConeConstraint})
             if !correct_type
@@ -787,21 +711,13 @@
     # Variables and parameters
     N = spbm.def.pars.N
     traj_pbm = spbm.def.traj
-<<<<<<< HEAD
-    τ = spbm.def.common.τ_grid
-=======
     t = spbm.def.common.t_grid
->>>>>>> ed1e4701
     u = spbm.u
     p = spbm.p
 
     if !isnothing(traj_pbm.U)
         for k = 1:N
-<<<<<<< HEAD
-            uk_in_U = traj_pbm.U(@k(τ), @k(u))
-=======
             uk_in_U = traj_pbm.U(@k(t), k, @k(u), p)
->>>>>>> ed1e4701
             correct_type = typeof(uk_in_U)<:(
                 Vector{T} where {T<:T_ConvexConeConstraint})
             if !correct_type
@@ -1060,12 +976,6 @@
     return sol.unsafe
 end
 
-<<<<<<< HEAD
-""" Compute solution time overhead introduced by the surrounding code.
-
-Args:
-* `spbm`: the subproblem structure.
-=======
 """
     _scp__overhead!(spbm)
 
@@ -1073,7 +983,6 @@
 
 # Arguments
 - `spbm`: the subproblem structure.
->>>>>>> ed1e4701
 """
 function _scp__overhead!(spbm::T)::Nothing where {T<:SCPSubproblem}
     useful_time = (spbm.timing[:discretize]+spbm.timing[:formulate]+
@@ -1083,14 +992,10 @@
     return nothing
 end
 
-<<<<<<< HEAD
-#= Add subproblem to SCP history.
-=======
 """
     _scp__save!(hist, spbm)
 
 Add subproblem to SCP history.
->>>>>>> ed1e4701
 
 # Arguments
 - `hist`: the history.
