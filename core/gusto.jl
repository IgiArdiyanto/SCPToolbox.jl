--- conflicted
+++ resolved
@@ -656,11 +656,7 @@
     if !isnothing(traj.X)
         cost_soft_X = Vector{T_Objective}(undef, N)
         for k = 1:N
-<<<<<<< HEAD
-            xk_in_X = traj.X(@k(τ_grid), @k(x))
-=======
             in_X = traj.X(@k(t), k, @k(x), p)
->>>>>>> ed1e4701
             cost_soft_X[k] = 0.0
             for cone in in_X
                 ρ = get_conic_constraint_indicator!(spbm.mdl, cone)
@@ -1040,11 +1036,7 @@
     # Extract values and relevant data
     pars = spbm.def.pars
     traj = spbm.def.traj
-<<<<<<< HEAD
-    τ_grid = spbm.def.common.τ_grid
-=======
     t = spbm.def.common.t_grid
->>>>>>> ed1e4701
     sol = spbm.sol
     ref = spbm.ref
     N = pars.N
@@ -1078,13 +1070,8 @@
             # Check with respect to the convex state constraints
             if !isnothing(traj.X)
                 for k = 1:N
-<<<<<<< HEAD
-                    xk_in_X = traj.X(@k(τ_grid), @k(sol.xd))
-                    for cone in xk_in_X
-=======
                     in_X = traj.X(@k(t), k, @k(sol.xd), sol.p)
                     for cone in in_X
->>>>>>> ed1e4701
                         ind = get_conic_constraint_indicator!(spbm.mdl, cone)
                         if any(ind.>c_buffer)
                             error("Convex state constraint violated")
